# Copyright 2024 Bytedance Ltd. and/or its affiliates
#
# Licensed under the Apache License, Version 2.0 (the "License");
# you may not use this file except in compliance with the License.
# You may obtain a copy of the License at
#
#     http://www.apache.org/licenses/LICENSE-2.0
#
# Unless required by applicable law or agreed to in writing, software
# distributed under the License is distributed on an "AS IS" BASIS,
# WITHOUT WARRANTIES OR CONDITIONS OF ANY KIND, either express or implied.
# See the License for the specific language governing permissions and
# limitations under the License.
"""
Single Process Actor
"""

import itertools
from typing import Iterable, Tuple

import torch
from torch import nn
from torch.distributed.fsdp import FullyShardedDataParallel as FSDP

from verl import DataProto
from verl.trainer.ppo import core_algos
from verl.workers.actor import BasePPOActor
from verl.utils.debug import gpu_memory
from verl.utils.py_functional import append_to_dict
from verl.utils.torch_functional import logprobs_from_logits, log_probs_from_logits_all_rmpad
from verl.utils.seqlen_balancing import rearrange_micro_batches, get_reverse_idx
import verl.utils.torch_functional as verl_F
from codetiming import Timer
from flash_attn.bert_padding import pad_input, unpad_input, rearrange, index_first_axis
import os

__all__ = ['RobDataParallelPPOActor']

class RobDataParallelPPOActor(BasePPOActor):

    def __init__(
        self,
        config,
        actor_module: nn.Module,
        actor_optimizer: torch.optim.Optimizer = None,
        logger=None,
    ):
        """When optimizer is None, it is Reference Policy"""
        super().__init__(config)
        self.actor_module = actor_module
        self.actor_optimizer = actor_optimizer
        self.use_remove_padding = self.config.get('use_remove_padding', False)
        print(f'Actor use_remove_padding={self.use_remove_padding}')
        print(f'PRM use dynamic bsz={self.config.get("use_dynamic_bsz", False)}')
        self.ulysses_sequence_parallel_size = self.config.ulysses_sequence_parallel_size
        self.use_ulysses_sp = False #self.ulysses_sequence_parallel_size > 1
        self.compute_entropy_from_logits = torch.compile(verl_F.entropy_from_logits, dynamic=True)
        self.logger = logger
        if torch.distributed.is_initialized():
            self.rank = torch.distributed.get_rank()
        else:
            self.rank = 0
       
    # def process_tensor(self, tensor, pad_id):
    #     mask = tensor != pad_id
    #     if not torch.all(mask == mask[0:1], dim=1).all():
    #         raise ValueError("Padding error!")
    #     base_mask = mask[0]
    #     valid_len = base_mask.sum().item()
    #     return tensor[:, base_mask], valid_len
    
    def process_tensor(self, tensor: torch.Tensor, pad_id: int, no_padding=False):
        """
        裁剪 left padding 的 tensor，并返回有效区域和 mask。
        
        参数:
            tensor: [B, L] 的整数张量，left-padded。
            pad_id: padding 的 token ID。
            
        返回:
            cropped_tensor: [B, L_trimmed]，移除前导 pad 后的张量。
            mask: [B, L_trimmed]，布尔张量，True 表示有效 token。
        """
        mask = tensor != pad_id  # [B, L]，True 表示有效 token
        valid_starts = mask.float().argmax(dim=1)  # 每个 sample 第一个非 pad 的位置
        valid_len = valid_starts.min().item()  # 所有样本中最晚开始的有效 token
        max_start = valid_starts.max().item()  # 最早开始的有效 token
        consistent_shape = True
        if valid_len != max_start:
            consistent_shape = False
        if no_padding:
            cropped_mask = tensor[:, max_start:]
            cropped_tensor = tensor[:, max_start:]  # 去掉最前面的统一 pad
        else:
            cropped_tensor = tensor[:, valid_len:]  # 去掉最前面的统一 pad
            cropped_mask = mask[:, valid_len:]
        return cropped_tensor, (cropped_mask, consistent_shape, valid_len, max_start)

    
    def generate_traj_mask(self, end_step, traj_len):
        """
        Args:
            end_step: (batch_size,), 
            traj_len: 
        Returns:
            mask: (batch_size, traj_len),
        """
        steps = torch.arange(traj_len, device=end_step.device)  # (traj_len,)
        steps_expanded = steps.unsqueeze(0).expand(end_step.size(0), -1)
        mask = steps_expanded < end_step.unsqueeze(1)  # (batch_size, traj_len)
        return mask
    
    def apply_mask_with_grad_control(self, log_probs, entropy, mask):
        """
        Args:
            log_probs: (batch_size, traj_len, ...)
            entropy:   (batch_size, traj_len, ...)
            mask:      (batch_size, traj_len)
        Returns:
            log_probs_masked: 
            entropy_masked:   
        """
        mask_expanded = mask.unsqueeze(-1)  

        log_probs_masked = torch.where(
            mask_expanded,
            log_probs,
            torch.zeros_like(log_probs, requires_grad=False)  
        )

        entropy_masked = torch.where(
            mask_expanded,
            entropy,
            torch.zeros_like(entropy, requires_grad=False)   
        )

        return log_probs_masked, entropy_masked

    def _forward_micro_batch(self, micro_batch, temperature) -> Tuple[torch.Tensor, torch.Tensor]:
        """
        micro_batch:
        
        Returns: 
            entropy: # (bs, response_len)
            log_probs: # (bs, response_len)
        """
        
        batch_size = micro_batch['responses'].size(0)
        traj_len = micro_batch['responses'].size(1)
        tot_pad_len = micro_batch['input_ids'].size(2)
        
        assert all(micro_batch[key].size(0) == batch_size for key in ['responses', 'input_ids', 'attention_mask', 'pixel_values'])
        assert all(micro_batch[key].size(1) == traj_len for key in ['responses', 'input_ids', 'attention_mask', 'pixel_values'])
        assert all(micro_batch[key].size(2) == tot_pad_len for key in [ 'input_ids', 'attention_mask'])
        
            
        response_length = micro_batch['responses'].size(-1) # 7*8
        # self.logger.log(f"BS: {batch_size} TL: {traj_len} TOT: {tot_pad_len} RL: {response_length}")
        with torch.autocast(device_type='cuda', dtype=torch.bfloat16):
            input_ids = micro_batch['input_ids']
            attention_mask = micro_batch['attention_mask']
            pixel_values = micro_batch["pixel_values"]
            responses = micro_batch["responses"]

            input_ids = input_ids.reshape((batch_size * traj_len,) + input_ids.shape[2:])
            attention_mask = attention_mask.reshape((batch_size * traj_len,) + attention_mask.shape[2:])
            pixel_values = pixel_values.reshape((batch_size * traj_len,) + pixel_values.shape[2:])
            responses = responses.reshape((batch_size * traj_len,) + responses.shape[2:])
            input_ids_unpad, (cropped_mask, consistent_shape, valid_len, max_start) = self.process_tensor(input_ids, self.pad_token_id)
            attention_mask_unpad, (cropped_mask, consistent_shape, valid_len, max_start) = self.process_tensor(attention_mask, 0)
            if self.config.vla == "openvla-oft":
                # assert consistent_shape, "Input ids should have consistent shape after removing padding"
                logits = self.actor_module(input_ids=input_ids_unpad,
                                        attention_mask=attention_mask_unpad,
                                        pixel_values=pixel_values,
                                        )  # prevent model thinks we are generating
                
                assert self.actor_module.vocab_size == 32000
                start_index = self.actor_module.vocab_size - 256 
                logits = logits[..., -256-64:-64]  # Shape: [batch_size, seq_len, 256]
                responses = responses - start_index
                #assert (0<=responses<=255).all()
            
                logits = logits.div(temperature) 
                
                log_probs = logprobs_from_logits(logits, responses)
                entropy = verl_F.entropy_from_logits(logits)  # (bsz, response_length)
            
                assert len(log_probs.shape)==2 and len(entropy.shape)==2 
                log_probs = log_probs.reshape((batch_size, traj_len*8,7) )
                entropy = entropy.reshape((batch_size, traj_len*8,7) )

                mask = self.generate_traj_mask(micro_batch['finish_step'], traj_len*8)
                log_probs, entropy = self.apply_mask_with_grad_control(log_probs, entropy, mask)
                
                log_probs = log_probs.reshape((batch_size, traj_len*response_length))
                entropy = entropy.reshape((batch_size, traj_len*response_length)) 
                
            elif self.config.vla == "openvla":
                # assert consistent_shape, "Input ids should have consistent shape after removing padding"
                output = self.actor_module(input_ids=input_ids_unpad,
                                    attention_mask=attention_mask_unpad,
                                    pixel_values=pixel_values,
                                    use_cache=False)  # prevent model thinks we are generating
                logits = output.logits
                
                logits = logits[:, -response_length - 1:-1]  # (bsz, response_length)
                logits = logits.div(temperature) 
                
                log_probs = logprobs_from_logits(logits, responses)
                entropy = verl_F.entropy_from_logits(logits)  # (bsz, response_length)
                #ADD
                
                log_probs = log_probs.reshape((batch_size, traj_len,) + log_probs.shape[1:])
                entropy = entropy.reshape((batch_size, traj_len,) + entropy.shape[1:])

                
                mask = self.generate_traj_mask(micro_batch['finish_step'], traj_len)
                log_probs, entropy = self.apply_mask_with_grad_control(log_probs, entropy, mask)
                
                log_probs = log_probs.reshape((batch_size, traj_len*response_length))
                entropy = entropy.reshape((batch_size, traj_len*response_length))

            elif self.config.vla == "internvl_chat":
                split_size = 30
                id_chunks   = input_ids_unpad.split(split_size, dim=0)
                attn_chunks = attention_mask_unpad.split(split_size, dim=0)
                pv_chunks   = pixel_values.split(split_size, dim=0)
                logits_list = []
                for id_ch, attn_ch, pv_ch in zip(id_chunks, attn_chunks, pv_chunks):
                    pv_ch = pv_ch.reshape(-1, *pv_ch.shape[-3:])  # Flatten the batch dimension
                    out = self.actor_module(
                        pixel_values=pv_ch,
                        input_ids=id_ch,
                        attention_mask=attn_ch,
                        use_cache=False  # pure forward
                    )
                    # Extract only the response-length slice and scale
                    lg = out.logits[:, -response_length - 1:-1].div(temperature)
                    logits_list.append(lg)

                # Concatenate all chunks: shape (B*T, response_length)
                logits_flat = torch.cat(logits_list, dim=0)
                # Compute log-probs and entropy
                log_probs = logprobs_from_logits(logits_flat, responses)
                entropy = verl_F.entropy_from_logits(logits_flat)

                log_probs = log_probs.reshape((batch_size, traj_len,) + log_probs.shape[1:])
                entropy = entropy.reshape((batch_size, traj_len,) + entropy.shape[1:])

                mask = self.generate_traj_mask(micro_batch['finish_step'], traj_len)
                log_probs, entropy = self.apply_mask_with_grad_control(log_probs, entropy, mask)

                # Reshape back: (B, T*response_length)
                log_probs = log_probs.reshape((batch_size, traj_len * response_length))
                entropy = entropy.reshape((batch_size, traj_len * response_length))

            return entropy, log_probs

    def _forward_micro_batch_update(self, input_ids, attention_mask, pixel_values, responses, temperature) -> Tuple[torch.Tensor, torch.Tensor]:
       
        
        with torch.autocast(device_type='cuda', dtype=torch.bfloat16):
            if self.config.vla == "openvla-oft":
                
                input_ids_unpad, (cropped_mask, consistent_shape, valid_len, max_start) = self.process_tensor(input_ids, self.pad_token_id)
                attention_mask_unpad, (cropped_mask, consistent_shape, valid_len, max_start) = self.process_tensor(attention_mask, 0)

                
                # assert consistent_shape, "Input ids should have consistent shape after removing padding"
                logits = self.actor_module(input_ids=input_ids_unpad,
                                                attention_mask=attention_mask_unpad,
                                                pixel_values=pixel_values,
                                                )  
                
                assert logits.requires_grad 
                
                assert self.actor_module.vocab_size == 32000
                start_index = self.actor_module.vocab_size - 256 
                logits = logits[..., -256-64:-64]  # Shape: [batch_size, seq_len, 256]
                responses = responses - start_index
                
                logits = logits.div(temperature) 
                
                log_probs = logprobs_from_logits(logits, responses)
                entropy = verl_F.entropy_from_logits(logits)  # (bsz, response_length)
                
                log_probs = log_probs.reshape((1, -1))
                entropy = entropy.reshape((1, -1))
                
                return entropy, log_probs
            
            elif self.config.vla == "openvla":
                response_length = responses.size(-1)
                input_ids_unpad, (cropped_mask, consistent_shape, valid_len, max_start) = self.process_tensor(input_ids, self.pad_token_id)
                attention_mask_unpad, (cropped_mask, consistent_shape, valid_len, max_start) = self.process_tensor(attention_mask, 0)
                # assert consistent_shape, "Input ids should have consistent shape after removing padding"
                output = self.actor_module(input_ids=input_ids_unpad,
                                        attention_mask=attention_mask_unpad,
                                        pixel_values=pixel_values,
                                        use_cache=False)  # prevent model thinks we are generating
                logits = output.logits
                #
                
                logits = logits[:, -response_length - 1:-1]  # (bsz, response_length)
                logits = logits.div(temperature) 
                
                log_probs = logprobs_from_logits(logits, responses)
                entropy = verl_F.entropy_from_logits(logits)  # (bsz, response_length)
                
                
                log_probs = log_probs.reshape((1, -1))
                entropy = entropy.reshape((1, -1))

                return entropy, log_probs
            
            elif self.config.vla == "internvl_chat":
                response_length = responses.size(-1)
                input_ids_unpad, (cropped_mask, consistent_shape, valid_len, max_start) = self.process_tensor(input_ids, self.pad_token_id)
                attention_mask_unpad, (cropped_mask, consistent_shape, valid_len, max_start) = self.process_tensor(attention_mask, 0)
                # if not consistent_shape:
                #     self.logger.log(f"_forward_micro_batch_update: warning: input_ids has inconsistent shape after removing padding, valid_len: {valid_len} max_start: {max_start}, this may cause issues in internvl_chat")
                pixel_values = pixel_values.reshape(-1, *pixel_values.shape[-3:])
                # assert consistent_shape, "Input ids should have consistent shape after removing padding"
                output = self.actor_module(input_ids=input_ids_unpad,
                                        attention_mask=attention_mask_unpad,
                                        pixel_values=pixel_values,
                                        use_cache=False)  # prevent model thinks we are generating
                logits = output.logits
                #
                
                logits = logits[:, -response_length - 1:-1]  # (bsz, response_length)
                logits = logits.div(temperature) 
                
                log_probs = logprobs_from_logits(logits, responses)
                entropy = verl_F.entropy_from_logits(logits)  # (bsz, response_length)
                
                
                log_probs = log_probs.reshape((1, -1))
                entropy = entropy.reshape((1, -1))

                return entropy, log_probs
                

    def _forward_micro_batch_entropy(self, micro_batch, temperature) -> Tuple[torch.Tensor, torch.Tensor]:
        batch_size = micro_batch['responses'].size(0)
        traj_len = micro_batch['responses'].size(1)
        tot_pad_len = micro_batch['input_ids'].size(2)
 
        assert all(micro_batch[key].size(0) == batch_size for key in ['responses', 'input_ids', 'attention_mask', 'pixel_values'])
        assert all(micro_batch[key].size(1) == traj_len for key in ['responses', 'input_ids', 'attention_mask', 'pixel_values'])
        assert all(micro_batch[key].size(2) == tot_pad_len for key in [ 'input_ids', 'attention_mask'])
            
        response_length = micro_batch['responses'].size(-1)
        #assert response_length == 7*8
        
        with torch.autocast(device_type='cuda', dtype=torch.bfloat16):
            input_ids = micro_batch['input_ids']
            #batch_size, seqlen = input_ids.shape
            attention_mask = micro_batch['attention_mask']
            pixel_values = micro_batch["pixel_values"]
            
            input_ids = input_ids.reshape((batch_size * traj_len,) + input_ids.shape[2:])
            attention_mask = attention_mask.reshape((batch_size * traj_len,) + attention_mask.shape[2:])
            pixel_values = pixel_values.reshape((batch_size * traj_len,) + pixel_values.shape[2:])
            
            
            input_ids_unpad, (cropped_mask, consistent_shape, valid_len, max_start) = self.process_tensor(input_ids, self.pad_token_id)
            attention_mask_unpad, (cropped_mask, consistent_shape, valid_len, max_start) = self.process_tensor(attention_mask, 0)

            if  self.config.vla == "openvla-oft":
                # assert consistent_shape, "Input ids should have consistent shape after removing padding"
                logits = self.actor_module(input_ids=input_ids_unpad,
                                                attention_mask=attention_mask_unpad,
                                                pixel_values=pixel_values,
                                                ) 
            
                assert self.actor_module.vocab_size == 32000
                start_index = self.actor_module.vocab_size - 256 
                logits = logits[..., -256-64:-64]  # Shape: [batch_size, seq_len, 256]
            
                logits = logits.div(temperature) 
            
                entropy = verl_F.entropy_from_logits(logits)  # (bsz, response_length)

                assert len(entropy.shape)==2 
                entropy = entropy.reshape((batch_size, traj_len*8,7) )
                mask = self.generate_traj_mask(micro_batch['finish_step'], traj_len*8)
                _, entropy = self.apply_mask_with_grad_control(entropy, entropy, mask)
                entropy = entropy.reshape((batch_size, traj_len*response_length))
                return entropy
            
            elif self.config.vla == "openvla":
                # assert consistent_shape, "Input ids should have consistent shape after removing padding"
                output = self.actor_module(input_ids=input_ids_unpad,
                                        attention_mask=attention_mask_unpad,
                                        pixel_values=pixel_values,
                                        use_cache=False)  # prevent model thinks we are generating
                logits = output.logits
                #
                
                
                logits = logits[:, -response_length - 1:-1]  # (bsz, response_length)
                logits = logits.div(temperature) 
                
                entropy = verl_F.entropy_from_logits(logits)  # (bsz, response_length)
                #ADD

                entropy = entropy.reshape((batch_size, traj_len,) + entropy.shape[1:])
                mask = self.generate_traj_mask(micro_batch['finish_step'], traj_len)
                _, entropy = self.apply_mask_with_grad_control(entropy, entropy, mask)
                entropy = entropy.reshape((batch_size, traj_len*response_length))
                return entropy
            
            elif self.config.vla == "internvl_chat":
                # if not consistent_shape:
                    # self.logger.log(f"_forward_micro_batch_entropy: warning: input_ids has inconsistent shape after removing padding, valid_len: {valid_len} max_start: {max_start}, this may cause issues in internvl_chat")
                split_size = 30
                id_chunks   = input_ids_unpad.split(split_size, dim=0)
                attn_chunks = attention_mask_unpad.split(split_size, dim=0)
                pv_chunks   = pixel_values.split(split_size, dim=0)
                logits_list = []
                for id_ch, attn_ch, pv_ch in zip(id_chunks, attn_chunks, pv_chunks):
                    pv_ch = pv_ch.reshape(-1, *pv_ch.shape[-3:])  # Flatten the batch dimension
                    out = self.actor_module(
                        pixel_values=pv_ch,
                        input_ids=id_ch,
                        attention_mask=attn_ch,
                        use_cache=False  # pure forward
                    )
                    # Extract only the response-length slice and scale
                    lg = out.logits[:, -response_length - 1:-1].div(temperature)
                    logits_list.append(lg)

                # Concatenate all chunks: shape (B*T, response_length)
                logits_flat = torch.cat(logits_list, dim=0)
                # Compute log-probs and entropy
                entropy = verl_F.entropy_from_logits(logits_flat)

                entropy = entropy.reshape((batch_size, traj_len,) + entropy.shape[1:])

                mask = self.generate_traj_mask(micro_batch['finish_step'], traj_len)
                _, entropy = self.apply_mask_with_grad_control(entropy, entropy, mask)

                entropy = entropy.reshape((batch_size, traj_len * response_length))
                return entropy


    def _optimizer_step(self):
        assert self.config.grad_clip is not None

        if isinstance(self.actor_module, FSDP):
            grad_norm = self.actor_module.clip_grad_norm_(max_norm=self.config.grad_clip)
        else:
            grad_norm = torch.nn.utils.clip_grad_norm_(self.actor_module.parameters(), max_norm=self.config.grad_clip)
        self.actor_optimizer.step()
        return grad_norm

    def compute_log_prob(self, data: DataProto) -> torch.Tensor:
        """Compute the log probability of the responses given input_ids, attention_mask and position_ids

        Args:
            data (DataProto): a DataProto containing keys

                ``input_ids``: tensor of shape [batch_size, sequence_length]. torch.int64. Note that input_ids is the
                concatenation of prompt and response. Note that ``sequence_length = prompt_length + response_length``.

                ``attention_mask``: tensor of shape [batch_size, sequence_length]. torch.int64.

                ``position_ids``: tensor of shape [batch_size, sequence_length]. torch.int64.

                ``responses``:  tensor of shape [batch_size, response_length]. torch.int64.

        Returns:
            torch.Tensor: the log_prob tensor
        """
        
        self.actor_module.eval()

        micro_batch_size = data.meta_info['micro_batch_size'] #256
        temperature = data.meta_info['temperature']  # temperature must be in the data.meta_info to avoid slient error # 1
        use_dynamic_bsz = data.meta_info['use_dynamic_bsz'] #trues
        self.pad_token_id = data.meta_info['pad_token_id']
        
        select_keys = ['responses', 'input_ids', 'attention_mask', 'pixel_values',"finish_step"]
        batch = data.select(batch_keys=select_keys).batch

        if use_dynamic_bsz:
            # split using dynamic bsz
            max_token_len = data.meta_info['max_token_len'] * self.ulysses_sequence_parallel_size
            micro_batches, indices = rearrange_micro_batches(batch=batch, max_token_len=max_token_len)
        else:
            micro_batches = batch.split(micro_batch_size)

        log_probs_lst = []
        # self.logger.log(f"Current GPU memory usage, before _forward_micro_batch: {gpu_memory()}")
        for micro_batch in micro_batches:
            # log current gpu memory
            with torch.no_grad():
                _, log_probs = self._forward_micro_batch(micro_batch, temperature=temperature)
            log_probs_lst.append(log_probs)
        log_probs = torch.concat(log_probs_lst, dim=0)
        self.logger.log(f"Processed micro_batch with size {micro_batch.size()} and log_probs shape {log_probs.shape}, len of log_probs_lst: {len(log_probs_lst)} log_prob_shape: {log_probs.shape}")

        if use_dynamic_bsz:
            indices = list(itertools.chain.from_iterable(indices))
            assert len(indices) == log_probs.size(0), f"{len(indices)} vs. {log_probs.size()}"
            revert_indices = torch.tensor(get_reverse_idx(indices), dtype=torch.long)
            log_probs = log_probs[revert_indices]

        return log_probs

    def update_policy_legacy(self, data: DataProto):
        self.actor_module.train()

        assert self.config.ppo_mini_batch_size % self.config.ppo_micro_batch_size == 0
        self.gradient_accumulation = self.config.ppo_mini_batch_size // self.config.ppo_micro_batch_size
        temperature = data.meta_info['temperature']  # temperature must be in the data.meta_info to avoid slient error

        select_keys = ['responses', 'input_ids', 'attention_mask', 'pixel_values', 'old_log_probs', 'advantages',"finish_step"]
        batch = data.select(batch_keys=select_keys).batch
        assert self.config.ppo_micro_batch_size == 1

        # Split to make minibatch iterator for updating the actor
        # See PPO paper for details. https://arxiv.org/abs/1707.06347
        dataloader = batch.split(self.config.ppo_mini_batch_size)
        metrics = {}
        # self.logger.log(f"Current GPU memory usage, before update_policy: {gpu_memory()}")
        for batch_idx, data in enumerate(dataloader):
            # split batch into micro_batches
            mini_batch = data
            if self.config.use_dynamic_bsz:
                max_token_len = self.config.ppo_max_token_len_per_gpu * self.ulysses_sequence_parallel_size
                micro_batches, _ = rearrange_micro_batches(batch=mini_batch, max_token_len=max_token_len)
            else:
                # split batch into micro_batches
                micro_batches = mini_batch.split(self.config.ppo_micro_batch_size)

            self.actor_optimizer.zero_grad()
            for test_idx, data in enumerate(micro_batches):
                data = data.cuda()  # actor device is cpu when using offload
                responses = data['responses']
                
                response_length = responses.size(1) *  responses.size(2)
                finish_step = data['finish_step'] * self.config.action_token_len
                steps = torch.arange(response_length, device=data['responses'].device)  # (traj_len,)
                steps_expanded = steps.unsqueeze(0).expand(data['responses'].size(0), -1)
                response_mask = steps_expanded < finish_step.unsqueeze(1)  # (batch_size, traj_len)
                
                response_mask_sum = response_mask.sum(axis=None)

                old_log_prob = data['old_log_probs']
                advantages = data['advantages']
                
                #clip_ratio = self.config.clip_ratio
                clip_ratio_high = self.config.clip_ratio_high
                clip_ratio_low = self.config.clip_ratio_low
                entropy_coeff = self.config.entropy_coeff

                batch_size = data['responses'].size(0)
                traj_len = data['responses'].size(1)
                tot_pad_len = data['input_ids'].size(2)
                
                
                input_ids = data['input_ids']
                attention_mask = data['attention_mask']
                pixel_values = data["pixel_values"]
                responses = data["responses"]
                
                input_ids = input_ids.reshape((batch_size * traj_len,) + input_ids.shape[2:])
                attention_mask = attention_mask.reshape((batch_size * traj_len,) + attention_mask.shape[2:])
                pixel_values = pixel_values.reshape((batch_size * traj_len,) + pixel_values.shape[2:])
                responses = responses.reshape((batch_size * traj_len,) + responses.shape[2:])
                loss_info = {
                    #'actor/entropy_loss': entropy_loss.detach().item(),
                    'actor/pg_loss':0,
                    'actor/pg_clipfrac': 0,
                    'actor/ppo_kl': 0,
                }
                
                assert traj_len % self.config.traj_mini_batch_size == 0, f"traj_len {traj_len} must be divisible by traj_mini_batch_size {self.config.traj_mini_batch_size}"
                traj_split_num = int(traj_len / self.config.traj_mini_batch_size)
                # B L -> B * L
                # if self.rank == 0: breakpoint()
                for i in range(0, traj_len, int(traj_len / traj_split_num)):
                    entropy, log_prob = self._forward_micro_batch_update(input_ids=input_ids[i:i+int(traj_len/traj_split_num)], attention_mask=attention_mask[i:i+int(traj_len/traj_split_num)], pixel_values=pixel_values[i:i+int(traj_len/traj_split_num)], responses=responses[i:i+int(traj_len/traj_split_num)], temperature=temperature)
                    slice_id = i * self.config.action_token_len * self.config.action_chunks_len
                    next_slice_id = (i + int(traj_len / traj_split_num)) * self.config.action_token_len * self.config.action_chunks_len
                    assert next_slice_id <= old_log_prob.shape[-1], f"next_slice_id {next_slice_id} exceeds old_log_prob size {old_log_prob.shape[-1]}"
                    old_log_prob_tmp = old_log_prob[:, slice_id: next_slice_id]
                    advantages_tmp = advantages[:, slice_id: next_slice_id]
                    response_mask_tmp = response_mask[:, slice_id: next_slice_id]

                    pg_loss, pg_clipfrac, ppo_kl = core_algos.compute_policy_loss(old_log_prob=old_log_prob_tmp,
                                                                            log_prob=log_prob,
                                                                            advantages=advantages_tmp,
                                                                            eos_mask=response_mask_tmp,
                                                                            clip_ratio_high=clip_ratio_high,
                                                                            clip_ratio_low=clip_ratio_low)

                    response_mask_tmp_sum = response_mask_tmp.sum(axis=None)
                    pg_loss = pg_loss * response_mask_tmp_sum
                    pg_clipfrac = pg_clipfrac * response_mask_tmp_sum / response_mask_sum
                    ppo_kl = ppo_kl * response_mask_tmp_sum / response_mask_sum
                    
                    policy_loss = pg_loss / response_mask_sum
                    
                    loss = policy_loss / self.gradient_accumulation
                    loss.backward()
                    loss_info['actor/pg_loss'] =  loss_info['actor/pg_loss'] + policy_loss.detach().item()
                    loss_info['actor/pg_clipfrac'] = loss_info['actor/pg_clipfrac'] + pg_clipfrac.detach().item()
                    loss_info['actor/ppo_kl'] = loss_info['actor/ppo_kl'] +  ppo_kl.detach().item()
                append_to_dict(metrics, loss_info)
            self.logger.log(f"after micro batch update: {gpu_memory()}")
            self.logger.log(f"after _optimizer_step: {gpu_memory()}")
            data = {'actor/grad_norm': grad_norm.detach().item()}
            append_to_dict(metrics, data)
            torch.cuda.empty_cache()
            self.logger.log(f"after empty_cache: {gpu_memory()}")
        grad_norm = self._optimizer_step()
        self.actor_optimizer.zero_grad()
        self.logger.log(f"after zero_grad: {gpu_memory()}")
        torch.cuda.synchronize()
        self.logger.log(f"after synchronize: {gpu_memory()}")
        torch.distributed.barrier()
        self.logger.log(f"after barrier: {gpu_memory()}")
        torch.cuda.empty_cache()
        self.logger.log(f"after final empty_cache: {gpu_memory()}")
        return metrics

    

    def update_policy(self, data: DataProto):
        self.actor_module.train()

        assert self.config.ppo_mini_batch_size % self.config.ppo_micro_batch_size == 0
        self.gradient_accumulation = self.config.ppo_mini_batch_size // self.config.ppo_micro_batch_size
        temperature = data.meta_info['temperature']  # temperature must be in the data.meta_info to avoid slient error

        select_keys = ['responses', 'input_ids', 'attention_mask', 'pixel_values', 'old_log_probs', 'advantages',"finish_step"]
        batch = data.select(batch_keys=select_keys).batch
        assert self.config.ppo_micro_batch_size == 1

        # Split to make minibatch iterator for updating the actor
        # See PPO paper for details. https://arxiv.org/abs/1707.06347
        dataloader = batch.split(self.config.ppo_mini_batch_size)
        metrics = {}
<<<<<<< HEAD
        # self.logger.log(f"Current GPU memory usage, before update_policy: {gpu_memory()}")
=======
>>>>>>> 07f972ab
        self.actor_optimizer.zero_grad()
        for batch_idx, data in enumerate(dataloader):
            # split batch into micro_batches
            mini_batch = data
            if self.config.use_dynamic_bsz:
                max_token_len = self.config.ppo_max_token_len_per_gpu * self.ulysses_sequence_parallel_size
                micro_batches, _ = rearrange_micro_batches(batch=mini_batch, max_token_len=max_token_len)
            else:
                # split batch into micro_batches
                micro_batches = mini_batch.split(self.config.ppo_micro_batch_size)

            for test_idx, data in enumerate(micro_batches):
                data = data.cuda()  # actor device is cpu when using offload
                responses = data['responses']
                
                response_length = responses.size(1) *  responses.size(2)
                finish_step = data['finish_step'] * self.config.action_token_len
                steps = torch.arange(response_length, device=data['responses'].device)  # (traj_len,)
                steps_expanded = steps.unsqueeze(0).expand(data['responses'].size(0), -1)
                response_mask = steps_expanded < finish_step.unsqueeze(1)  # (batch_size, traj_len)
                
                response_mask_sum = response_mask.sum(axis=None)


                # bs traj_len * response_len
                old_log_prob = data['old_log_probs']
                advantages = data['advantages']
                
                #clip_ratio = self.config.clip_ratio
                clip_ratio_high = self.config.clip_ratio_high
                clip_ratio_low = self.config.clip_ratio_low
                entropy_coeff = self.config.entropy_coeff

                batch_size = data['responses'].size(0)
                traj_len = data['responses'].size(1)
                tot_pad_len = data['input_ids'].size(2)
                
                
                input_ids = data['input_ids']
                attention_mask = data['attention_mask']
                pixel_values = data["pixel_values"]
                responses = data["responses"]
                # 1 traj_len interact_len -> traj_len interact_len
                input_ids = input_ids.reshape((batch_size * traj_len,) + input_ids.shape[2:])
                attention_mask = attention_mask.reshape((batch_size * traj_len,) + attention_mask.shape[2:])
                pixel_values = pixel_values.reshape((batch_size * traj_len,) + pixel_values.shape[2:])
                responses = responses.reshape((batch_size * traj_len,) + responses.shape[2:])
                loss_info = {
                    #'actor/entropy_loss': entropy_loss.detach().item(),
                    'actor/pg_loss':0,
                    'actor/pg_clipfrac': 0,
                    'actor/ppo_kl': 0,
                }
                
                split_size = self.config.traj_mini_batch_size
                # split over traj_len, traj_len interact_len -> [(split_size, interact_len), ....]
                id_chunks   = input_ids.split(split_size, dim=0)
                attn_chunks = attention_mask.split(split_size, dim=0)
                pv_chunks   = pixel_values.split(split_size, dim=0)
                resp_chunks = responses.split(split_size, dim=0)
                # B L -> B * L
                for i, id_ch, attn_ch, pv_ch, res_ch in zip(range(0, traj_len, self.config.traj_mini_batch_size), id_chunks, attn_chunks, pv_chunks, resp_chunks):
                    # 1 split_size * response_len
                    entropy, log_prob = self._forward_micro_batch_update(
                        input_ids=id_ch, 
                        attention_mask=attn_ch, 
                        pixel_values=pv_ch, 
                        responses=res_ch, 
                        temperature=temperature
                    )
                    # tmp_entropy, tmp_log_probs = self._forward_micro_batch({"responses": res_ch.unsqueeze(1), "input_ids": id_ch.unsqueeze(1), "attention_mask": attn_ch.unsqueeze(1), "pixel_values": pv_ch.unsqueeze(1), "finish_step": torch.ones((1, 1), dtype=id_ch.dtype, device=id_ch.device)}, temperature=1)
                    # tmp_entropy, tmp_log_probs = tmp_entropy.reshape(1, -1), tmp_log_probs.reshape(1, -1)
                    slice_id = i * self.config.action_token_len * self.config.action_chunks_len
                    next_slice_id = (i + self.config.traj_mini_batch_size) * self.config.action_token_len * self.config.action_chunks_len
                    # assert next_slice_id <= old_log_prob.shape[-1], f"next_slice_id {next_slice_id} exceeds old_log_prob size {old_log_prob.shape[-1]}"
                    old_log_prob_tmp = old_log_prob[:, slice_id: next_slice_id]
                    advantages_tmp = advantages[:, slice_id: next_slice_id]
                    response_mask_tmp = response_mask[:, slice_id: next_slice_id]

                    pg_loss, pg_clipfrac, ppo_kl = core_algos.compute_policy_loss(old_log_prob=old_log_prob_tmp,
                                                                            log_prob=log_prob,
                                                                            advantages=advantages_tmp,
                                                                            eos_mask=response_mask_tmp,
                                                                            clip_ratio_high=clip_ratio_high,
                                                                            clip_ratio_low=clip_ratio_low)

                    response_mask_tmp_sum = response_mask_tmp.sum(axis=None)
                    pg_loss = pg_loss * response_mask_tmp_sum
                    pg_clipfrac = pg_clipfrac * response_mask_tmp_sum / response_mask_sum
                    ppo_kl = ppo_kl * response_mask_tmp_sum / response_mask_sum
                    
                    policy_loss = pg_loss / response_mask_sum
                    policy_with_kl = policy_loss + ppo_kl * 0.01
                    
                    loss = policy_loss / self.gradient_accumulation
                    loss_info['actor/pg_loss'] =  loss_info['actor/pg_loss'] + policy_loss.detach().item()
                    loss_info['actor/pg_clipfrac'] = loss_info['actor/pg_clipfrac'] + pg_clipfrac.detach().item()
                    loss_info['actor/ppo_kl'] = loss_info['actor/ppo_kl'] +  ppo_kl.detach().item()
                    loss.backward()
                append_to_dict(metrics, loss_info)
                # total_ppo_kl = torch.tensor(loss_info['actor/ppo_kl']).cuda()
                # torch.distributed.all_reduce(total_ppo_kl, op=torch.distributed.ReduceOp.AVG)
                # if total_ppo_kl >= 0.5:
                #     print("Terminating update policy, kl early stop")
                #     self.logger.log("Terminating update policy, kl early stop")
                #     self.actor_optimizer.zero_grad()
                #     break
            torch.cuda.empty_cache()
        self.logger.log(f"before optimizer: {gpu_memory()}")
        grad_norm = self._optimizer_step()
        self.logger.log(f"after _optimizer_step: {gpu_memory()}")   
        data = {'actor/grad_norm': grad_norm.detach().item()}
        append_to_dict(metrics, data)
        self.actor_optimizer.zero_grad()
        torch.cuda.synchronize()
        torch.distributed.barrier()
        torch.cuda.empty_cache()
        self.logger.log(f"after final empty_cache: {gpu_memory()}")
        return metrics

    def compute_entropy(self, bacth_data: DataProto):
        
        if bacth_data.meta_info['train_mode'] ==True:
            self.actor_module.train()
            print("train mode")
        else:
            self.actor_module.eval()
            print("eval mode")

        assert self.config.ppo_mini_batch_size % self.config.ppo_micro_batch_size == 0
        self.gradient_accumulation = self.config.ppo_mini_batch_size // self.config.ppo_micro_batch_size
        temperature = bacth_data.meta_info['temperature']  # temperature must be in the data.meta_info to avoid slient error

        select_keys = ['responses', 'input_ids', 'attention_mask', 'pixel_values', "finish_step"]
        batch = bacth_data.select(batch_keys=select_keys).batch

        # Split to make minibatch iterator for updating the actor
        # See PPO paper for details. https://arxiv.org/abs/1707.06347
        dataloader = batch.split(self.config.ppo_mini_batch_size)
        print("dataloader_length:", len(dataloader))
        
        metrics = {}
        for batch_idx, data in enumerate(dataloader):
            # split batch into micro_batches
            mini_batch = data
            if self.config.use_dynamic_bsz:
                max_token_len = self.config.ppo_max_token_len_per_gpu * self.ulysses_sequence_parallel_size
                micro_batches, _ = rearrange_micro_batches(batch=mini_batch, max_token_len=max_token_len)
            else:
                # split batch into micro_batches
                micro_batches = mini_batch.split(self.config.ppo_micro_batch_size)

            for data in micro_batches:
                data = data.cuda()  # actor device is cpu when using offload
                responses = data['responses']
                response_length = responses.size(1) *  responses.size(2)
                finish_step = data['finish_step'] * self.config.action_token_len
                steps = torch.arange(response_length, device=data['responses'].device)  # (traj_len,)
                steps_expanded = steps.unsqueeze(0).expand(data['responses'].size(0), -1)
                response_mask = steps_expanded < finish_step.unsqueeze(1)  # (batch_size, traj_len)
                

                with torch.no_grad():
                    entropy = self._forward_micro_batch_entropy(micro_batch=data, temperature=temperature)
                    entropy_loss = verl_F.masked_mean(entropy, response_mask)

                if bacth_data.meta_info['is_filtered'] and bacth_data.meta_info['train_mode']:
                    data = {
                        'actor_after/entropy_loss_train': entropy_loss.detach().item(),
                    }
                    append_to_dict(metrics, data)
                elif bacth_data.meta_info['is_filtered'] and not bacth_data.meta_info['train_mode']:
                    data = {
                        'actor_after/entropy_loss_eval': entropy_loss.detach().item(),
                    }
                    append_to_dict(metrics, data)
                elif not bacth_data.meta_info['is_filtered'] and bacth_data.meta_info['train_mode']:
                    data = {
                        'actor_before/entropy_loss_train': entropy_loss.detach().item(),
                    }
                    append_to_dict(metrics, data)
                elif not bacth_data.meta_info['is_filtered'] and not bacth_data.meta_info['train_mode']:
                    data = {
                        'actor_before/entropy_loss_eval': entropy_loss.detach().item(),
                    }
                    append_to_dict(metrics, data)
                        
                
        torch.cuda.synchronize()
        torch.distributed.barrier()
        torch.cuda.empty_cache()
        return metrics

def debug_tensor(t, name):
    return f"{name}: requires_grad={t.requires_grad}, grad_fn={t.grad_fn}, shape={t.shape}, dtype={t.dtype}"<|MERGE_RESOLUTION|>--- conflicted
+++ resolved
@@ -645,10 +645,6 @@
         # See PPO paper for details. https://arxiv.org/abs/1707.06347
         dataloader = batch.split(self.config.ppo_mini_batch_size)
         metrics = {}
-<<<<<<< HEAD
-        # self.logger.log(f"Current GPU memory usage, before update_policy: {gpu_memory()}")
-=======
->>>>>>> 07f972ab
         self.actor_optimizer.zero_grad()
         for batch_idx, data in enumerate(dataloader):
             # split batch into micro_batches
